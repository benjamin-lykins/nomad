// +build linux

package rkt

import (
	"bytes"
	"context"
	"encoding/json"
	"fmt"
	"io/ioutil"
	"math/rand"
	"net"
	"os"
	"os/exec"
	"path/filepath"
	"regexp"
	"strconv"
	"strings"
	"syscall"
	"time"

	appcschema "github.com/appc/spec/schema"
	"github.com/hashicorp/consul-template/signals"
	"github.com/hashicorp/go-hclog"
	"github.com/hashicorp/go-plugin"
	"github.com/hashicorp/go-version"
	"github.com/hashicorp/nomad/client/config"
	cstructs "github.com/hashicorp/nomad/client/structs"
	"github.com/hashicorp/nomad/client/taskenv"
	"github.com/hashicorp/nomad/drivers/shared/eventer"
	"github.com/hashicorp/nomad/drivers/shared/executor"
	"github.com/hashicorp/nomad/plugins/base"
	"github.com/hashicorp/nomad/plugins/drivers"
	"github.com/hashicorp/nomad/plugins/shared"
	"github.com/hashicorp/nomad/plugins/shared/hclspec"
	"github.com/hashicorp/nomad/plugins/shared/loader"
	pstructs "github.com/hashicorp/nomad/plugins/shared/structs"
	rktv1 "github.com/rkt/rkt/api/v1"
)

const (
	// pluginName is the name of the plugin
	pluginName = "rkt"

	// fingerprintPeriod is the interval at which the driver will send fingerprint responses
	fingerprintPeriod = 30 * time.Second

	// minRktVersion is the earliest supported version of rkt. rkt added support
	// for CPU and memory isolators in 0.14.0. We cannot support an earlier
	// version to maintain an uniform interface across all drivers
	minRktVersion = "1.27.0"

	// rktCmd is the command rkt is installed as.
	rktCmd = "rkt"

	// networkDeadline is how long to wait for container network
	// information to become available.
	networkDeadline = 1 * time.Minute
)

var (
	// PluginID is the rawexec plugin metadata registered in the plugin
	// catalog.
	PluginID = loader.PluginID{
		Name:       pluginName,
		PluginType: base.PluginTypeDriver,
	}

	// PluginConfig is the rawexec factory function registered in the
	// plugin catalog.
	PluginConfig = &loader.InternalPluginConfig{
		Config:  map[string]interface{}{},
		Factory: func(l hclog.Logger) interface{} { return NewRktDriver(l) },
	}
)

// PluginLoader maps pre-0.9 client driver options to post-0.9 plugin options.
func PluginLoader(opts map[string]string) (map[string]interface{}, error) {
	conf := map[string]interface{}{}
	if v, err := strconv.ParseBool(opts["driver.rkt.volumes.enabled"]); err == nil {
		conf["volumes_enabled"] = v
	}
	return conf, nil
}

var (
	// pluginInfo is the response returned for the PluginInfo RPC
	pluginInfo = &base.PluginInfoResponse{
		Type:             base.PluginTypeDriver,
		PluginApiVersion: "0.0.1",
		PluginVersion:    "0.1.0",
		Name:             pluginName,
	}

	// configSpec is the hcl specification returned by the ConfigSchema RPC
	configSpec = hclspec.NewObject(map[string]*hclspec.Spec{
		"volumes_enabled": hclspec.NewDefault(
			hclspec.NewAttr("volumes_enabled", "bool", false),
			hclspec.NewLiteral("true"),
		),
	})

	// taskConfigSpec is the hcl specification for the driver config section of
	// a taskConfig within a job. It is returned in the TaskConfigSchema RPC
	taskConfigSpec = hclspec.NewObject(map[string]*hclspec.Spec{
		"image":              hclspec.NewAttr("image", "string", true),
		"command":            hclspec.NewAttr("command", "string", false),
		"args":               hclspec.NewAttr("args", "list(string)", false),
		"trust_prefix":       hclspec.NewAttr("trust_prefix", "string", false),
		"dns_servers":        hclspec.NewAttr("dns_servers", "list(string)", false),
		"dns_search_domains": hclspec.NewAttr("dns_search_domains", "list(string)", false),
		"net":                hclspec.NewAttr("net", "list(string)", false),
		"port_map":           hclspec.NewBlockAttrs("port_map", "string", false),
		"volumes":            hclspec.NewAttr("volumes", "list(string)", false),
		"insecure_options":   hclspec.NewAttr("insecure_options", "list(string)", false),
		"no_overlay":         hclspec.NewAttr("no_overlay", "bool", false),
		"debug":              hclspec.NewAttr("debug", "bool", false),
		"group":              hclspec.NewAttr("group", "string", false),
	})

	// capabilities is returned by the Capabilities RPC and indicates what
	// optional features this driver supports
	capabilities = &drivers.Capabilities{
		SendSignals: true,
		Exec:        true,
		FSIsolation: cstructs.FSIsolationImage,
	}

	reRktVersion  = regexp.MustCompile(`rkt [vV]ersion[:]? (\d[.\d]+)`)
	reAppcVersion = regexp.MustCompile(`appc [vV]ersion[:]? (\d[.\d]+)`)
)

// Config is the client configuration for the driver
type Config struct {
	// VolumesEnabled allows tasks to bind host paths (volumes) inside their
	// container. Binding relative paths is always allowed and will be resolved
	// relative to the allocation's directory.
	VolumesEnabled bool `codec:"volumes_enabled"`
}

// TaskConfig is the driver configuration of a taskConfig within a job
type TaskConfig struct {
	ImageName        string            `codec:"image"`
	Command          string            `codec:"command"`
	Args             []string          `codec:"args"`
	TrustPrefix      string            `codec:"trust_prefix"`
	DNSServers       []string          `codec:"dns_servers"`        // DNS Server for containers
	DNSSearchDomains []string          `codec:"dns_search_domains"` // DNS Search domains for containers
	Net              []string          `codec:"net"`                // Networks for the containers
	PortMap          map[string]string `codec:"port_map"`           // A map of host port and the port name defined in the image manifest file
	Volumes          []string          `codec:"volumes"`            // Host-Volumes to mount in, syntax: /path/to/host/directory:/destination/path/in/container[:readOnly]
	InsecureOptions  []string          `codec:"insecure_options"`   // list of args for --insecure-options

	NoOverlay bool   `codec:"no_overlay"` // disable overlayfs for rkt run
	Debug     bool   `codec:"debug"`      // Enable debug option for rkt command
	Group     string `codec:"group"`      // Group override for the container
}

// TaskState is the state which is encoded in the handle returned in
// StartTask. This information is needed to rebuild the taskConfig state and handler
// during recovery.
type TaskState struct {
	ReattachConfig *shared.ReattachConfig
	TaskConfig     *drivers.TaskConfig
	Pid            int
	StartedAt      time.Time
	UUID           string
}

// Driver is a driver for running images via Rkt We attempt to chose sane
// defaults for now, with more configuration available planned in the future.
type Driver struct {
	// eventer is used to handle multiplexing of TaskEvents calls such that an
	// event can be broadcast to all callers
	eventer *eventer.Eventer

	// config is the driver configuration set by the SetConfig RPC
	config *Config

	// nomadConfig is the client config from nomad
	nomadConfig *base.ClientDriverConfig

	// tasks is the in memory datastore mapping taskIDs to rktTaskHandles
	tasks *taskStore

	// ctx is the context for the driver. It is passed to other subsystems to
	// coordinate shutdown
	ctx context.Context

	// signalShutdown is called when the driver is shutting down and cancels the
	// ctx passed to any subsystems
	signalShutdown context.CancelFunc

	// logger will log to the Nomad agent
	logger hclog.Logger
}

func NewRktDriver(logger hclog.Logger) drivers.DriverPlugin {
	ctx, cancel := context.WithCancel(context.Background())
	logger = logger.Named(pluginName)
	return &Driver{
		eventer:        eventer.NewEventer(ctx, logger),
		config:         &Config{},
		tasks:          newTaskStore(),
		ctx:            ctx,
		signalShutdown: cancel,
		logger:         logger,
	}
}

func (d *Driver) PluginInfo() (*base.PluginInfoResponse, error) {
	return pluginInfo, nil
}

func (d *Driver) ConfigSchema() (*hclspec.Spec, error) {
	return configSpec, nil
}

func (d *Driver) SetConfig(data []byte, cfg *base.ClientAgentConfig) error {
	var config Config
	if err := base.MsgPackDecode(data, &config); err != nil {
		return err
	}

	d.config = &config
	if cfg != nil {
		d.nomadConfig = cfg.Driver
	}
	return nil
}

func (d *Driver) TaskConfigSchema() (*hclspec.Spec, error) {
	return taskConfigSpec, nil
}

func (d *Driver) Capabilities() (*drivers.Capabilities, error) {
	return capabilities, nil
}

func (d *Driver) Fingerprint(ctx context.Context) (<-chan *drivers.Fingerprint, error) {
	ch := make(chan *drivers.Fingerprint)
	go d.handleFingerprint(ctx, ch)
	return ch, nil
}

func (d *Driver) handleFingerprint(ctx context.Context, ch chan *drivers.Fingerprint) {
	defer close(ch)
	ticker := time.NewTimer(0)
	for {
		select {
		case <-ctx.Done():
			return
		case <-d.ctx.Done():
			return
		case <-ticker.C:
			ticker.Reset(fingerprintPeriod)
			ch <- d.buildFingerprint()
		}
	}
}

func (d *Driver) buildFingerprint() *drivers.Fingerprint {
	fingerprint := &drivers.Fingerprint{
		Attributes:        map[string]*pstructs.Attribute{},
		Health:            drivers.HealthStateHealthy,
		HealthDescription: "ready",
	}

	// Only enable if we are root
	if syscall.Geteuid() != 0 {
		d.logger.Debug("must run as root user, disabling")
		fingerprint.Health = drivers.HealthStateUndetected
		fingerprint.HealthDescription = "driver must run as root user"
		return fingerprint
	}

	outBytes, err := exec.Command(rktCmd, "version").Output()
	if err != nil {
		fingerprint.Health = drivers.HealthStateUndetected
		fingerprint.HealthDescription = fmt.Sprintf("failed to executor %s version: %v", rktCmd, err)
		return fingerprint
	}
	out := strings.TrimSpace(string(outBytes))

	rktMatches := reRktVersion.FindStringSubmatch(out)
	appcMatches := reAppcVersion.FindStringSubmatch(out)
	if len(rktMatches) != 2 || len(appcMatches) != 2 {
		fingerprint.Health = drivers.HealthStateUndetected
		fingerprint.HealthDescription = "unable to parse rkt version string"
		return fingerprint
	}

	minVersion, _ := version.NewVersion(minRktVersion)
	currentVersion, _ := version.NewVersion(rktMatches[1])
	if currentVersion.LessThan(minVersion) {
		// Do not allow ancient rkt versions
		fingerprint.Health = drivers.HealthStateUndetected
		fingerprint.HealthDescription = fmt.Sprintf("unsuported rkt version %s", currentVersion)
		d.logger.Warn("unsupported rkt version please upgrade to >= "+minVersion.String(),
			"rkt_version", currentVersion)
		return fingerprint
	}

	fingerprint.Attributes["driver.rkt"] = pstructs.NewBoolAttribute(true)
	fingerprint.Attributes["driver.rkt.version"] = pstructs.NewStringAttribute(rktMatches[1])
	fingerprint.Attributes["driver.rkt.appc.version"] = pstructs.NewStringAttribute(appcMatches[1])
	if d.config.VolumesEnabled {
		fingerprint.Attributes["driver.rkt.volumes.enabled"] = pstructs.NewBoolAttribute(true)
	}

	return fingerprint

}

func (d *Driver) RecoverTask(handle *drivers.TaskHandle) error {
	if handle == nil {
		return fmt.Errorf("error: handle cannot be nil")
	}

	// If already attached to handle there's nothing to recover.
	if _, ok := d.tasks.Get(handle.Config.ID); ok {
		d.logger.Trace("nothing to recover; task already exists",
			"task_id", handle.Config.ID,
			"task_name", handle.Config.Name,
		)
		return nil
	}

	var taskState TaskState
	if err := handle.GetDriverState(&taskState); err != nil {
		d.logger.Error("failed to decode taskConfig state from handle", "error", err, "task_id", handle.Config.ID)
		return fmt.Errorf("failed to decode taskConfig state from handle: %v", err)
	}

	plugRC, err := shared.ReattachConfigToGoPlugin(taskState.ReattachConfig)
	if err != nil {
		d.logger.Error("failed to build ReattachConfig from taskConfig state", "error", err, "task_id", handle.Config.ID)
		return fmt.Errorf("failed to build ReattachConfig from taskConfig state: %v", err)
	}

	pluginConfig := &plugin.ClientConfig{
		Reattach: plugRC,
	}

	execImpl, pluginClient, err := executor.CreateExecutorWithConfig(pluginConfig, os.Stderr)
	if err != nil {
		d.logger.Error("failed to reattach to executor", "error", err, "task_id", handle.Config.ID)
		return fmt.Errorf("failed to reattach to executor: %v", err)
	}

	// The taskConfig's environment is set via --set-env flags in Start, but the rkt
	// command itself needs an environment with PATH set to find iptables.
	// TODO (preetha) need to figure out how to read env.blacklist
	eb := taskenv.NewEmptyBuilder()
	filter := strings.Split(config.DefaultEnvBlacklist, ",")
	rktEnv := eb.SetHostEnvvars(filter).Build()

	h := &taskHandle{
		exec:         execImpl,
		env:          rktEnv,
		pid:          taskState.Pid,
		uuid:         taskState.UUID,
		pluginClient: pluginClient,
		taskConfig:   taskState.TaskConfig,
		procState:    drivers.TaskStateRunning,
		startedAt:    taskState.StartedAt,
		exitResult:   &drivers.ExitResult{},
	}

	d.tasks.Set(taskState.TaskConfig.ID, h)

	go h.run()
	return nil
}

func (d *Driver) StartTask(cfg *drivers.TaskConfig) (*drivers.TaskHandle, *cstructs.DriverNetwork, error) {
	if _, ok := d.tasks.Get(cfg.ID); ok {
		return nil, nil, fmt.Errorf("taskConfig with ID '%s' already started", cfg.ID)
	}

	var driverConfig TaskConfig

	if err := cfg.DecodeDriverConfig(&driverConfig); err != nil {
		return nil, nil, fmt.Errorf("failed to decode driver config: %v", err)
	}

	handle := drivers.NewTaskHandle(pluginName)
	handle.Config = cfg

	// todo(preetha) - port map in client v1 is a slice of maps that get merged. figure out if the caller will do this
	//driverConfig.PortMap

	// ACI image
	img := driverConfig.ImageName

	// Global arguments given to both prepare and run-prepared
	globalArgs := make([]string, 0, 50)

	// Add debug option to rkt command.
	debug := driverConfig.Debug

	// Add the given trust prefix
	trustPrefix := driverConfig.TrustPrefix
	insecure := false
	if trustPrefix != "" {
		var outBuf, errBuf bytes.Buffer
		cmd := exec.Command(rktCmd, "trust", "--skip-fingerprint-review=true", fmt.Sprintf("--prefix=%s", trustPrefix), fmt.Sprintf("--debug=%t", debug))
		cmd.Stdout = &outBuf
		cmd.Stderr = &errBuf
		if err := cmd.Run(); err != nil {
			return nil, nil, fmt.Errorf("Error running rkt trust: %s\n\nOutput: %s\n\nError: %s",
				err, outBuf.String(), errBuf.String())
		}
		d.logger.Debug("added trust prefix", "trust_prefix", trustPrefix, "task_name", cfg.Name)
	} else {
		// Disable signature verification if the trust command was not run.
		insecure = true
	}

	// if we have a selective insecure_options, prefer them
	// insecure options are rkt's global argument, so we do this before the actual "run"
	if len(driverConfig.InsecureOptions) > 0 {
		globalArgs = append(globalArgs, fmt.Sprintf("--insecure-options=%s", strings.Join(driverConfig.InsecureOptions, ",")))
	} else if insecure {
		globalArgs = append(globalArgs, "--insecure-options=all")
	}

	// debug is rkt's global argument, so add it before the actual "run"
	globalArgs = append(globalArgs, fmt.Sprintf("--debug=%t", debug))

	prepareArgs := make([]string, 0, 50)
	runArgs := make([]string, 0, 50)

	prepareArgs = append(prepareArgs, globalArgs...)
	prepareArgs = append(prepareArgs, "prepare")
	runArgs = append(runArgs, globalArgs...)
	runArgs = append(runArgs, "run-prepared")

	// disable overlayfs
	if driverConfig.NoOverlay {
		prepareArgs = append(prepareArgs, "--no-overlay=true")
	}

	// Convert underscores to dashes in taskConfig names for use in volume names #2358
	sanitizedName := strings.Replace(cfg.Name, "_", "-", -1)

	// Mount /alloc
	allocVolName := fmt.Sprintf("%s-%s-alloc", cfg.AllocID, sanitizedName)
	prepareArgs = append(prepareArgs, fmt.Sprintf("--volume=%s,kind=host,source=%s", allocVolName, cfg.TaskDir().SharedAllocDir))
	prepareArgs = append(prepareArgs, fmt.Sprintf("--mount=volume=%s,target=%s", allocVolName, "/alloc"))

	// Mount /local
	localVolName := fmt.Sprintf("%s-%s-local", cfg.AllocID, sanitizedName)
	prepareArgs = append(prepareArgs, fmt.Sprintf("--volume=%s,kind=host,source=%s", localVolName, cfg.TaskDir().LocalDir))
	prepareArgs = append(prepareArgs, fmt.Sprintf("--mount=volume=%s,target=%s", localVolName, "/local"))

	// Mount /secrets
	secretsVolName := fmt.Sprintf("%s-%s-secrets", cfg.AllocID, sanitizedName)
	prepareArgs = append(prepareArgs, fmt.Sprintf("--volume=%s,kind=host,source=%s", secretsVolName, cfg.TaskDir().SecretsDir))
	prepareArgs = append(prepareArgs, fmt.Sprintf("--mount=volume=%s,target=%s", secretsVolName, "/secrets"))

	// Mount arbitrary volumes if enabled
	if len(driverConfig.Volumes) > 0 {
		if !d.config.VolumesEnabled {
			return nil, nil, fmt.Errorf("volumes_enabled is false; cannot use rkt volumes: %+q", driverConfig.Volumes)
		}
		for i, rawvol := range driverConfig.Volumes {
			parts := strings.Split(rawvol, ":")
			readOnly := "false"
			// job spec:
			//   volumes = ["/host/path:/container/path[:readOnly]"]
			// the third parameter is optional, mount is read-write by default
			if len(parts) == 3 {
				if parts[2] == "readOnly" {
					d.logger.Debug("mounting volume as readOnly", "volume", strings.Join(parts[:2], parts[1]))
					readOnly = "true"
				} else {
					d.logger.Warn("unknown volume parameter ignored for mount", "parameter", parts[2], "mount", parts[0])
				}
			} else if len(parts) != 2 {
				return nil, nil, fmt.Errorf("invalid rkt volume: %q", rawvol)
			}
			volName := fmt.Sprintf("%s-%s-%d", cfg.AllocID, sanitizedName, i)
			prepareArgs = append(prepareArgs, fmt.Sprintf("--volume=%s,kind=host,source=%s,readOnly=%s", volName, parts[0], readOnly))
			prepareArgs = append(prepareArgs, fmt.Sprintf("--mount=volume=%s,target=%s", volName, parts[1]))
		}
	}

	// Inject environment variables
	for k, v := range cfg.Env {
		prepareArgs = append(prepareArgs, fmt.Sprintf("--set-env=%s=%s", k, v))
	}

	// Image is set here, because the commands that follow apply to it
	prepareArgs = append(prepareArgs, img)

	// Check if the user has overridden the exec command.
	if driverConfig.Command != "" {
		prepareArgs = append(prepareArgs, fmt.Sprintf("--exec=%v", driverConfig.Command))
	}

	// Add memory isolator
	prepareArgs = append(prepareArgs, fmt.Sprintf("--memory=%v", cfg.Resources.LinuxResources.MemoryLimitBytes))

	// Add CPU isolator
	prepareArgs = append(prepareArgs, fmt.Sprintf("--cpu-shares=%v", cfg.Resources.LinuxResources.CPUShares))

	// Add DNS servers
	if len(driverConfig.DNSServers) == 1 && (driverConfig.DNSServers[0] == "host" || driverConfig.DNSServers[0] == "none") {
		// Special case single item lists with the special values "host" or "none"
		runArgs = append(runArgs, fmt.Sprintf("--dns=%s", driverConfig.DNSServers[0]))
	} else {
		for _, ip := range driverConfig.DNSServers {
			if err := net.ParseIP(ip); err == nil {
				wrappedErr := fmt.Errorf("invalid ip address for container dns server %q", ip)
				d.logger.Debug("error parsing DNS server", "error", wrappedErr)
				return nil, nil, wrappedErr
			}
			runArgs = append(runArgs, fmt.Sprintf("--dns=%s", ip))
		}
	}

	// set DNS search domains
	for _, domain := range driverConfig.DNSSearchDomains {
		runArgs = append(runArgs, fmt.Sprintf("--dns-search=%s", domain))
	}

	// set network
	network := strings.Join(driverConfig.Net, ",")
	if network != "" {
		runArgs = append(runArgs, fmt.Sprintf("--net=%s", network))
	}

	// Setup port mapping and exposed ports
	if len(cfg.Resources.NomadResources.Networks) == 0 {
		d.logger.Debug("no network interfaces are available")
		if len(driverConfig.PortMap) > 0 {
			return nil, nil, fmt.Errorf("Trying to map ports but no network interface is available")
		}
	} else if network == "host" {
		// Port mapping is skipped when host networking is used.
		d.logger.Debug("Ignoring port_map when using --net=host", "task_name", cfg.Name)
	} else {
		network := cfg.Resources.NomadResources.Networks[0]
		for _, port := range network.ReservedPorts {
			var containerPort string

			mapped, ok := driverConfig.PortMap[port.Label]
			if !ok {
				// If the user doesn't have a mapped port using port_map, driver stops running container.
				return nil, nil, fmt.Errorf("port_map is not set. When you defined port in the resources, you need to configure port_map.")
			}
			containerPort = mapped

			hostPortStr := strconv.Itoa(port.Value)

			d.logger.Debug("driver.rkt: exposed port", "containerPort", containerPort)
			// Add port option to rkt run arguments. rkt allows multiple port args
			prepareArgs = append(prepareArgs, fmt.Sprintf("--port=%s:%s", containerPort, hostPortStr))
		}

		for _, port := range network.DynamicPorts {
			// By default we will map the allocated port 1:1 to the container
			var containerPort string

			if mapped, ok := driverConfig.PortMap[port.Label]; ok {
				containerPort = mapped
			} else {
				// If the user doesn't have mapped a port using port_map, driver stops running container.
				return nil, nil, fmt.Errorf("port_map is not set. When you defined port in the resources, you need to configure port_map.")
			}

			hostPortStr := strconv.Itoa(port.Value)

			d.logger.Debug("exposed port", "containerPort", containerPort, "task_name", cfg.Name)
			// Add port option to rkt run arguments. rkt allows multiple port args
			prepareArgs = append(prepareArgs, fmt.Sprintf("--port=%s:%s", containerPort, hostPortStr))
		}

	}

	// If a user has been specified for the taskConfig, pass it through to the user
	if cfg.User != "" {
		prepareArgs = append(prepareArgs, fmt.Sprintf("--user=%s", cfg.User))
	}

	// There's no taskConfig-level parameter for groups so check the driver
	// config for a custom group
	if driverConfig.Group != "" {
		prepareArgs = append(prepareArgs, fmt.Sprintf("--group=%s", driverConfig.Group))
	}

	// Add user passed arguments.
	if len(driverConfig.Args) != 0 {

		// Need to start arguments with "--"
		prepareArgs = append(prepareArgs, "--")

		for _, arg := range driverConfig.Args {
			prepareArgs = append(prepareArgs, fmt.Sprintf("%v", arg))
		}
	}

	pluginLogFile := filepath.Join(cfg.TaskDir().Dir, fmt.Sprintf("%s-executor.out", cfg.Name))
	executorConfig := &executor.ExecutorConfig{
		LogFile:  pluginLogFile,
		LogLevel: "debug",
	}

	execImpl, pluginClient, err := executor.CreateExecutor(os.Stderr, hclog.Debug, d.nomadConfig, executorConfig)
	if err != nil {
		return nil, nil, err
	}

	absPath, err := GetAbsolutePath(rktCmd)
	if err != nil {
		return nil, nil, err
	}

	var outBuf, errBuf bytes.Buffer
	cmd := exec.Command(rktCmd, prepareArgs...)
	cmd.Stdout = &outBuf
	cmd.Stderr = &errBuf
	d.logger.Debug("preparing taskConfig", "pod", img, "task_name", cfg.Name, "args", prepareArgs)
	if err := cmd.Run(); err != nil {
		return nil, nil, fmt.Errorf("Error preparing rkt pod: %s\n\nOutput: %s\n\nError: %s",
			err, outBuf.String(), errBuf.String())
	}
	uuid := strings.TrimSpace(outBuf.String())
	d.logger.Debug("taskConfig prepared", "pod", img, "task_name", cfg.Name, "uuid", uuid)
	runArgs = append(runArgs, uuid)

	// The taskConfig's environment is set via --set-env flags above, but the rkt
	// command itself needs an environment with PATH set to find iptables.

	// TODO (preetha) need to figure out how to pass env.blacklist from client config
	eb := taskenv.NewEmptyBuilder()
	filter := strings.Split(config.DefaultEnvBlacklist, ",")
	rktEnv := eb.SetHostEnvvars(filter).Build()

	// Enable ResourceLimits to place the executor in a parent cgroup of
	// the rkt container. This allows stats collection via the executor to
	// work just like it does for exec.
	execCmd := &executor.ExecCommand{
		Cmd:            absPath,
		Args:           runArgs,
		ResourceLimits: true,
<<<<<<< HEAD
		Resources:      cfg.Resources,
		Env:            cfg.EnvList(),
		TaskDir:        cfg.TaskDir().Dir,
		StdoutPath:     cfg.StdoutPath,
		StderrPath:     cfg.StderrPath,
=======
		Resources: &executor.Resources{
			CPU:      int(cfg.Resources.LinuxResources.CPUShares),
			MemoryMB: int(drivers.BytesToMB(cfg.Resources.LinuxResources.MemoryLimitBytes)),
			DiskMB:   cfg.Resources.NomadResources.DiskMB,
		},
		Env:        rktEnv.List(),
		TaskDir:    cfg.TaskDir().Dir,
		StdoutPath: cfg.StdoutPath,
		StderrPath: cfg.StderrPath,
>>>>>>> e668e55f
	}
	ps, err := execImpl.Launch(execCmd)
	if err != nil {
		pluginClient.Kill()
		return nil, nil, err
	}

	d.logger.Debug("started taskConfig", "aci", img, "uuid", uuid, "task_name", cfg.Name, "args", runArgs)
	h := &taskHandle{
		exec:         execImpl,
		env:          rktEnv,
		pid:          ps.Pid,
		uuid:         uuid,
		pluginClient: pluginClient,
		taskConfig:   cfg,
		procState:    drivers.TaskStateRunning,
		startedAt:    time.Now().Round(time.Millisecond),
		logger:       d.logger,
	}

	rktDriverState := TaskState{
		ReattachConfig: shared.ReattachConfigFromGoPlugin(pluginClient.ReattachConfig()),
		Pid:            ps.Pid,
		TaskConfig:     cfg,
		StartedAt:      h.startedAt,
		UUID:           uuid,
	}

	if err := handle.SetDriverState(&rktDriverState); err != nil {
		d.logger.Error("failed to start task, error setting driver state", "error", err, "task_name", cfg.Name)
		execImpl.Shutdown("", 0)
		pluginClient.Kill()
		return nil, nil, fmt.Errorf("failed to set driver state: %v", err)
	}

	d.tasks.Set(cfg.ID, h)
	go h.run()

	// Do not attempt to retrieve driver network if one won't exist:
	//  - "host" means the container itself has no networking metadata
	//  - "none" means no network is configured
	// https://coreos.com/rkt/docs/latest/networking/overview.html#no-loopback-only-networking
	var driverNetwork *cstructs.DriverNetwork
	if network != "host" && network != "none" {
		d.logger.Debug("retrieving network information for pod", "pod", img, "UUID", uuid, "task_name", cfg.Name)
		driverNetwork, err = rktGetDriverNetwork(uuid, driverConfig.PortMap, d.logger)
		if err != nil && !pluginClient.Exited() {
			d.logger.Warn("network status retrieval for pod failed", "pod", img, "UUID", uuid, "task_name", cfg.Name, "error", err)

			// If a portmap was given, this turns into a fatal error
			if len(driverConfig.PortMap) != 0 {
				pluginClient.Kill()
				return nil, nil, fmt.Errorf("Trying to map ports but driver could not determine network information")
			}
		}
	}

	return handle, driverNetwork, nil

}

func (d *Driver) WaitTask(ctx context.Context, taskID string) (<-chan *drivers.ExitResult, error) {
	handle, ok := d.tasks.Get(taskID)
	if !ok {
		return nil, drivers.ErrTaskNotFound
	}

	ch := make(chan *drivers.ExitResult)
	go d.handleWait(ctx, handle, ch)

	return ch, nil
}

func (d *Driver) StopTask(taskID string, timeout time.Duration, signal string) error {
	handle, ok := d.tasks.Get(taskID)
	if !ok {
		return drivers.ErrTaskNotFound
	}

	if err := handle.exec.Shutdown(signal, timeout); err != nil {
		if handle.pluginClient.Exited() {
			return nil
		}
		return fmt.Errorf("executor Shutdown failed: %v", err)
	}

	return nil
}

func (d *Driver) DestroyTask(taskID string, force bool) error {
	handle, ok := d.tasks.Get(taskID)
	if !ok {
		return drivers.ErrTaskNotFound
	}

	if handle.IsRunning() && !force {
		return fmt.Errorf("cannot destroy running task")
	}

	if !handle.pluginClient.Exited() {
		if handle.IsRunning() {
			if err := handle.exec.Shutdown("", 0); err != nil {
				handle.logger.Error("destroying executor failed", "err", err)
			}
		}

		handle.pluginClient.Kill()
	}

	d.tasks.Delete(taskID)
	return nil
}

func (d *Driver) InspectTask(taskID string) (*drivers.TaskStatus, error) {
	handle, ok := d.tasks.Get(taskID)
	if !ok {
		return nil, drivers.ErrTaskNotFound
	}

	return handle.TaskStatus(), nil
}

func (d *Driver) TaskStats(taskID string) (*cstructs.TaskResourceUsage, error) {
	handle, ok := d.tasks.Get(taskID)
	if !ok {
		return nil, drivers.ErrTaskNotFound
	}

	return handle.exec.Stats()
}

func (d *Driver) TaskEvents(ctx context.Context) (<-chan *drivers.TaskEvent, error) {
	return d.eventer.TaskEvents(ctx)
}

func (d *Driver) SignalTask(taskID string, signal string) error {
	handle, ok := d.tasks.Get(taskID)
	if !ok {
		return drivers.ErrTaskNotFound
	}

	sig := os.Interrupt
	if s, ok := signals.SignalLookup[signal]; ok {
		d.logger.Warn("signal to send to task unknown, using SIGINT", "signal", signal, "task_id", handle.taskConfig.ID, "task_name", handle.taskConfig.Name)
		sig = s
	}
	return handle.exec.Signal(sig)
}

func (d *Driver) ExecTask(taskID string, cmdArgs []string, timeout time.Duration) (*drivers.ExecTaskResult, error) {
	if len(cmdArgs) == 0 {
		return nil, fmt.Errorf("error cmd must have atleast one value")
	}
	handle, ok := d.tasks.Get(taskID)
	if !ok {
		return nil, drivers.ErrTaskNotFound
	}
	// enter + UUID + cmd + args...
	cmd := cmdArgs[0]
	args := cmdArgs[1:]
	enterArgs := make([]string, 3+len(args))
	enterArgs[0] = "enter"
	enterArgs[1] = handle.uuid
	enterArgs[2] = handle.env.ReplaceEnv(cmd)
	copy(enterArgs[3:], handle.env.ParseAndReplace(args))
	out, exitCode, err := handle.exec.Exec(time.Now().Add(timeout), rktCmd, enterArgs)
	if err != nil {
		return nil, err
	}

	return &drivers.ExecTaskResult{
		Stdout: out,
		ExitResult: &drivers.ExitResult{
			ExitCode: exitCode,
		},
	}, nil

}

// GetAbsolutePath returns the absolute path of the passed binary by resolving
// it in the path and following symlinks.
func GetAbsolutePath(bin string) (string, error) {
	lp, err := exec.LookPath(bin)
	if err != nil {
		return "", fmt.Errorf("failed to resolve path to %q executable: %v", bin, err)
	}

	return filepath.EvalSymlinks(lp)
}

func rktGetDriverNetwork(uuid string, driverConfigPortMap map[string]string, logger hclog.Logger) (*cstructs.DriverNetwork, error) {
	deadline := time.Now().Add(networkDeadline)
	var lastErr error
	try := 0

	for time.Now().Before(deadline) {
		try++
		if status, err := rktGetStatus(uuid, logger); err == nil {
			for _, net := range status.Networks {
				if !net.IP.IsGlobalUnicast() {
					continue
				}

				// Get the pod manifest so we can figure out which ports are exposed
				var portmap map[string]int
				manifest, err := rktGetManifest(uuid)
				if err == nil {
					portmap, err = rktManifestMakePortMap(manifest, driverConfigPortMap)
					if err != nil {
						lastErr = fmt.Errorf("could not create manifest-based portmap: %v", err)
						return nil, lastErr
					}
				} else {
					lastErr = fmt.Errorf("could not get pod manifest: %v", err)
					return nil, lastErr
				}

				// This is a successful landing; log if its not the first attempt.
				if try > 1 {
					logger.Debug("retrieved network info for pod", "uuid", uuid, "attempt", try)
				}
				return &cstructs.DriverNetwork{
					PortMap: portmap,
					IP:      status.Networks[0].IP.String(),
				}, nil
			}

			if len(status.Networks) == 0 {
				lastErr = fmt.Errorf("no networks found")
			} else {
				lastErr = fmt.Errorf("no good driver networks out of %d returned", len(status.Networks))
			}
		} else {
			lastErr = fmt.Errorf("getting status failed: %v", err)
		}

		waitTime := getJitteredNetworkRetryTime()
		logger.Debug("failed getting network info for pod, sleeping", "uuid", uuid, "attempt", try, "err", lastErr, "wait", waitTime)
		time.Sleep(waitTime)
	}
	return nil, fmt.Errorf("timed out, last error: %v", lastErr)
}

// Given a rkt/appc pod manifest and driver portmap configuration, create
// a driver portmap.
func rktManifestMakePortMap(manifest *appcschema.PodManifest, configPortMap map[string]string) (map[string]int, error) {
	if len(manifest.Apps) == 0 {
		return nil, fmt.Errorf("manifest has no apps")
	}
	if len(manifest.Apps) != 1 {
		return nil, fmt.Errorf("manifest has multiple apps!")
	}
	app := manifest.Apps[0]
	if app.App == nil {
		return nil, fmt.Errorf("specified app has no App object")
	}

	portMap := make(map[string]int)
	for svc, name := range configPortMap {
		for _, port := range app.App.Ports {
			if port.Name.String() == name {
				portMap[svc] = int(port.Port)
			}
		}
	}
	return portMap, nil
}

// Retrieve pod status for the pod with the given UUID.
func rktGetStatus(uuid string, logger hclog.Logger) (*rktv1.Pod, error) {
	statusArgs := []string{
		"status",
		"--format=json",
		uuid,
	}
	var outBuf, errBuf bytes.Buffer
	cmd := exec.Command(rktCmd, statusArgs...)
	cmd.Stdout = &outBuf
	cmd.Stderr = &errBuf
	if err := cmd.Run(); err != nil {
		if outBuf.Len() > 0 {
			logger.Debug("status output for UUID", "uuid", uuid, elide(outBuf))
		}
		if errBuf.Len() == 0 {
			return nil, err
		}
		logger.Debug("status error output", "uuid", uuid, "error", elide(errBuf))
		return nil, fmt.Errorf("%s. stderr: %q", err, elide(errBuf))
	}
	var status rktv1.Pod
	if err := json.Unmarshal(outBuf.Bytes(), &status); err != nil {
		return nil, err
	}
	return &status, nil
}

// Retrieves a pod manifest
func rktGetManifest(uuid string) (*appcschema.PodManifest, error) {
	statusArgs := []string{
		"cat-manifest",
		uuid,
	}
	var outBuf bytes.Buffer
	cmd := exec.Command(rktCmd, statusArgs...)
	cmd.Stdout = &outBuf
	cmd.Stderr = ioutil.Discard
	if err := cmd.Run(); err != nil {
		return nil, err
	}
	var manifest appcschema.PodManifest
	if err := json.Unmarshal(outBuf.Bytes(), &manifest); err != nil {
		return nil, err
	}
	return &manifest, nil
}

// Create a time with a 0 to 100ms jitter for rktGetDriverNetwork retries
func getJitteredNetworkRetryTime() time.Duration {
	return time.Duration(900+rand.Intn(100)) * time.Millisecond
}

// Conditionally elide a buffer to an arbitrary length
func elideToLen(inBuf bytes.Buffer, length int) bytes.Buffer {
	if inBuf.Len() > length {
		inBuf.Truncate(length)
		inBuf.WriteString("...")
	}
	return inBuf
}

// Conditionally elide a buffer to an 80 character string
func elide(inBuf bytes.Buffer) string {
	tempBuf := elideToLen(inBuf, 80)
	return tempBuf.String()
}

func (d *Driver) handleWait(ctx context.Context, handle *taskHandle, ch chan *drivers.ExitResult) {
	defer close(ch)
	var result *drivers.ExitResult
	ps, err := handle.exec.Wait(ctx)
	if err != nil {
		result = &drivers.ExitResult{
			Err: fmt.Errorf("executor: error waiting on process: %v", err),
		}
	} else {
		result = &drivers.ExitResult{
			ExitCode: ps.ExitCode,
			Signal:   ps.Signal,
		}
	}

	select {
	case <-ctx.Done():
	case <-d.ctx.Done():
	case ch <- result:
	}
}<|MERGE_RESOLUTION|>--- conflicted
+++ resolved
@@ -645,23 +645,11 @@
 		Cmd:            absPath,
 		Args:           runArgs,
 		ResourceLimits: true,
-<<<<<<< HEAD
 		Resources:      cfg.Resources,
 		Env:            cfg.EnvList(),
 		TaskDir:        cfg.TaskDir().Dir,
 		StdoutPath:     cfg.StdoutPath,
 		StderrPath:     cfg.StderrPath,
-=======
-		Resources: &executor.Resources{
-			CPU:      int(cfg.Resources.LinuxResources.CPUShares),
-			MemoryMB: int(drivers.BytesToMB(cfg.Resources.LinuxResources.MemoryLimitBytes)),
-			DiskMB:   cfg.Resources.NomadResources.DiskMB,
-		},
-		Env:        rktEnv.List(),
-		TaskDir:    cfg.TaskDir().Dir,
-		StdoutPath: cfg.StdoutPath,
-		StderrPath: cfg.StderrPath,
->>>>>>> e668e55f
 	}
 	ps, err := execImpl.Launch(execCmd)
 	if err != nil {
